--- conflicted
+++ resolved
@@ -81,14 +81,9 @@
             rvecs_and_tvecs = [rotvec_trans_from_affine_matrix(aruco_to_sensor) for aruco_to_sensor in aruco_to_sensors]
 
             for (rvec, tvec), frame in zip(rvecs_and_tvecs, frames):
-                cv2.aruco.drawAxis(frame, camera_intrinsic_matrix, camera_distortion_coefficients, rvec, tvec / 9, 0.01)  # Draw Axis
+                cv2.aruco.drawAxis(frame, camera_intrinsics_dict[frame_id], camera_distortion_coefficients, rvec, tvec / 9, 0.01)  # Draw Axis
 
-<<<<<<< HEAD
             frames = [cv2.resize(f, (640, 360)) for f in frames]
-=======
-        for (rvec, tvec), frame in zip(rvecs_and_tvecs, frames):
-            cv2.aruco.drawAxis(frame, camera_intrinsics_dict[frame_id], camera_distortion_coefficients, rvec, tvec / 9, 0.01)  # Draw Axis
->>>>>>> 42b7599a
 
             for i, frame in enumerate(frames):
                 cv2.imshow("Poses_{0}".format(i), frame)
